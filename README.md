--- conflicted
+++ resolved
@@ -97,11 +97,8 @@
 22
 ```
 
-<<<<<<< HEAD
-The date-time constructor always returns times in the UTC time zone. 
-
-=======
->>>>>>> 36c62e3b
+The date-time constructor always returns times in the UTC time zone.
+
 If you only want a date with no time component, consider using the `local-date` and `today` functions.
 These return `LocalDate` instances that do not have time components (and thus don't suffer from timezone-related shifting).
 
