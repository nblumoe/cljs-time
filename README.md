# cljs-time [![Build Status](https://travis-ci.org/andrewmcveigh/cljs-time.png?branch=master)](https://travis-ci.org/andrewmcveigh/cljs-time)

A date and time library for Clojure and ClojureScript, immitating the
[clj-time](https://github.com/clj-time/clj-time) library.

<<<<<<< HEAD
Cljs-time is an attempt at replicating the functionality in clj-time.  This is
not a drop-in clojurescript replacement for clj-time, however the goal is that
over time enough functionality of the clj-time API can be replicated to make
this library "good enough" for other projects.

The cljs-time library no longer relies on Google Closure goog.date.  It now
uses a clojure record as a base datatype. Date/time calculations are simply
functions.
=======
Cljs-time is an attempt at replicating the functionality in clj-time. **This is
not a drop-in clojurescript replacement for clj-time**, however the goal is that
over time enough functionality of the clj-time API can be replicated to make
this library "good enough" for other projects.

This library is currently leaning on the [Google Closure goog.date](http://docs.closure-library.googlecode.com/git/namespace_goog_date.html)
library for basic date/time functionality. **The date objects in this library
are mutable**, however any operations that **alter** a date object return a
copy, leaving the referenced date object alone. In the future, immutable date
objects will be preferred.
>>>>>>> 714577fe

## Artifacts

`cljs-time` artifacts are [released to Clojars](https://clojars.org/com.andrewmcveigh/cljs-time).

If you are using Maven, add the following repository definition to your `pom.xml`:

``` xml
<repository>
  <id>clojars.org</id>
  <url>http://clojars.org/repo</url>
</repository>
```

### The Most Recent Release

With Leiningen:

``` clj
[com.andrewmcveigh/cljs-time "0.1.6"]
```

With Maven:

``` xml
<dependency>
  <groupId>com.andrewmcveigh</groupId>
  <artifactId>cljs-time</artifactId>
  <version>0.1.6</version>
</dependency>
```

## Bugs and Enhancements

Please open issues against the
[cljs-time repo on Github](https://github.com/andrewmcveigh/cljs-time/issues).

**Note: version 0.1.6 follows the API of clj-time 0.6.0.**

## API

Most of the clj-time API has been implemented. Some of the parts that
don't make sense in clojurescript, such as Java interop, and
java.sql.* have been left out.

The majority of the tests from clj-time have been copied over, and are
passing.

[API documentation](http://andrewmcveigh.github.io/cljs-time/uberdoc.html) is
available.

## Usage

### cljs-time.core

The main namespace for date-time operations in the `cljs-time` library is `cljs-time.core`.

``` clj
=> (use 'cljs-time.core)
```

Create a DateTime instance with date-time, specifying the year, month, day, hour, minute, second, and millisecond:

``` clj
=> (date-time 1986 10 14 4 3 27 456)
#<DateTime 1986-10-14T04:03:27.456Z>
```

Less-significant fields can be omitted:

``` clj
=> (date-time 1986 10 14)
#<DateTime 1986-10-14T00:00:00.000Z>
```

Get the current time with `(now)` and the start of the Unix epoch with `(epoch)`.

Once you have a date-time, use accessors like `hour` and `second` to access the corresponding fields:

``` clj
=> (hour (date-time 1986 10 14 22))
22
```

If you only want a date with no time component, consider using the `local-date` and `today` functions.
These return `LocalDate` instances that do not have time components (and thus don't suffer from timezone-related shifting).

``` clj
=> (local-date 2013 3 20)
#<LocalDate 2013-03-20>
```

The functions `after?` and `before?` determine the relative position of two
DateTime instances:

``` clj
=> (after? (date-time 1986 10) (date-time 1986 9))
true
```

Often you will want to find a date some amount of time from a given date. For
example, to find the time 1 month and 3 weeks from a given date-time:

``` clj
=> (plus (date-time 1986 10 14) (months 1) (weeks 3))
#<DateTime 1986-12-05T00:00:00.000Z>
```

An `Interval` is used to represent the span of time between two `DateTime`
instances. Construct one using `interval`, then query them using `within?`,
`overlaps?`, and `abuts?`

``` clj
=> (within? (interval (date-time 1986) (date-time 1990))
            (date-time 1987))
true
```

The `in-seconds` and `in-minutes` functions can be used to describe intervals in the corresponding temporal units:

``` clj
=> (in-minutes (interval (date-time 1986 10 2) (date-time 1986 10 14)))
17280
```

### cljs-time.format

If you need to parse or print date-times, use `cljs-time.format`:

``` clj
=> (use 'cljs-time.format)
```

Printing and printing are controlled by formatters. You can either use one of the built in ISO8601 formatters or define your own, e.g.:

``` clj
(def built-in-formatter (formatters :basic-date-time))
(def custom-formatter (formatter "yyyyMMdd"))
```

To see a list of available built-in formatters and an example of a date-time printed in their format:

``` clj
=> (show-formatters)
```

Remember that `mm` is minutes, `MM` is months, `ss` is seconds and `SS` is milliseconds.

Once you have a formatter, parsing and printing are strait-forward:

``` clj
=> (parse custom-formatter "20100311")
#<20100311T000000>

=> (unparse custom-formatter (date-time 2010 10 3))
"20101003"
```

<!--To parse dates in multiple formats and format dates in just one format, you can do this:-->

<!--``` clj-->
<!--=> (def multi-parser (formatter (default-time-zone) "YYYY-MM-dd" "YYYY/MM/dd"))-->

<!--=> (unparse multi-parser (parse multi-parser "2012-02-01"))-->
<!--"2012-02-01"-->

<!--=> (unparse multi-parser (parse multi-parser "2012/02/01"))-->
<!--"2012-02-01"-->
<!--```-->

`cljs-time.core/today-at` returns a moment in time at the given hour, minute and second
on the current date:

``` clojure
=> (today-at 12 00)
#<20130329T120000>
=> (today-at 12 00 05)
#<20130329T120005>
```


### cljs-time.coerce

The namespace `cljs-time.coerce` contains utility functions for coercing Google Closure `DateTime` instances to and from various other types:

``` clj
=> (use 'cljs-time.coerce)
```

For example, to convert a Joda `DateTime` to and from a Java `long`:

``` clj
=> (to-long (date-time 1998 4 25))
893462400000

=> (from-long 893462400000)
#<19980425T000000>
```

And by the magic of protocols you can pass in an isoformat string and get the unix epoch milliseconds:

``` clj
=> (to-long "2013-08-01")
1375315200000
```

<!--### cljs-time.local-->

<!--**Note: this namespace has not been implemented yet!**-->

<!--The namespace `cljs-time.local` contains functions for working with local time without having to shift to/from utc,-->
<!--the preferred time zone of cljs-time.core.-->

<!--Get the current local time with-->

<!--``` clj-->
<!--=> (local-now)-->
<!--```-->

<!--Get a local date-time instance retaining the time fields with-->

<!--``` clj-->
<!--=> (to-local-date-time obj)-->
<!--```-->

<!--The following all return 1986-10-14 04:03:27.246 with the local time zone.-->

<!--``` clj-->
<!--(to-local-date-time (cljs-time.core/date-time 1986 10 14 4 3 27 246))-->
<!--(to-local-date-time "1986-10-14T04:03:27.246")-->
<!--(to-local-date-time "1986-10-14T04:03:27.246Z")-->
<!--```-->

<!--The dynamic var \*local-formatters\* contains a map of local formatters for parsing and printing. It is initialized-->
<!--with all the formatters in cljs-time.format localized.-->

<!--to-local-date-time for strings uses \*local-formatters\* to parse.-->

<!--Format an obj using a formatter in \*local-formatters\* corresponding to the format-key passed in with-->

<!--``` clj-->
<!--=> (format-local-time (local-now) :basic-date-time)-->
<!--```-->


<!--### cljs-time.periodic-->

<!--**Note: this namespace has not been implemented yet!**-->

<!--`cljs-time.periodic/periodic-seq` returns an infinite sequence of instants-->
<!--separated by a time period starting with the given point in time:-->

<!--``` clojure-->
<!--(use 'cljs-time.periodic)-->
<!--(use 'clj.time.core)-->

<!--;; returns 10 instants starting with current time separated-->
<!--;; by 12 hours-->
<!--(take 10 (periodic-seq (now) (hours 12)))-->
<!--```-->


## Development

Running the tests:

    $ lein test-all

(assumes Leiningen 2.x)

## Documentation

The complete [API documentation](http://andrewmcveigh.github.io/cljs-time/uberdoc.html)
is also available (marginalia generated).

## License

Copyright © 2013 Andrew Mcveigh

Distributed under the Eclipse Public License, the same as Clojure.<|MERGE_RESOLUTION|>--- conflicted
+++ resolved
@@ -1,18 +1,8 @@
 # cljs-time [![Build Status](https://travis-ci.org/andrewmcveigh/cljs-time.png?branch=master)](https://travis-ci.org/andrewmcveigh/cljs-time)
 
-A date and time library for Clojure and ClojureScript, immitating the
+A date and time library for ClojureScript, immitating the
 [clj-time](https://github.com/clj-time/clj-time) library.
 
-<<<<<<< HEAD
-Cljs-time is an attempt at replicating the functionality in clj-time.  This is
-not a drop-in clojurescript replacement for clj-time, however the goal is that
-over time enough functionality of the clj-time API can be replicated to make
-this library "good enough" for other projects.
-
-The cljs-time library no longer relies on Google Closure goog.date.  It now
-uses a clojure record as a base datatype. Date/time calculations are simply
-functions.
-=======
 Cljs-time is an attempt at replicating the functionality in clj-time. **This is
 not a drop-in clojurescript replacement for clj-time**, however the goal is that
 over time enough functionality of the clj-time API can be replicated to make
@@ -23,7 +13,6 @@
 are mutable**, however any operations that **alter** a date object return a
 copy, leaving the referenced date object alone. In the future, immutable date
 objects will be preferred.
->>>>>>> 714577fe
 
 ## Artifacts
 
